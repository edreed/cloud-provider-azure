--- conflicted
+++ resolved
@@ -22,6 +22,8 @@
 	"time"
 
 	"k8s.io/client-go/tools/cache"
+
+	"sigs.k8s.io/cloud-provider-azure/pkg/util/deepcopy"
 )
 
 // AzureCacheReadType defines the read type for cache data
@@ -122,8 +124,6 @@
 
 // Get returns the requested item by key.
 func (t *TimedCache) Get(key string, crt AzureCacheReadType) (interface{}, error) {
-<<<<<<< HEAD
-=======
 	return t.get(key, crt)
 }
 
@@ -135,7 +135,6 @@
 }
 
 func (t *TimedCache) get(key string, crt AzureCacheReadType) (interface{}, error) {
->>>>>>> 3f197cbf
 	entry, err := t.getInternal(key)
 	if err != nil {
 		return nil, err
